--- conflicted
+++ resolved
@@ -129,7 +129,6 @@
 // Track if a file write is in progress
 let isWritingFile = false;
 
-<<<<<<< HEAD
 // Type definitions for processed files
 export type ProcessedFile = {
   fileName: string;
@@ -138,10 +137,6 @@
 
 // Core function to process files and return them as an array
 export async function processFiles(options: {
-=======
-// Core function to generate the digest content
-export async function generateDigestContent(options: {
->>>>>>> 1155806b
   inputDirs?: string[];
   inputDir?: string;
   outputFilePath?: string | null;
@@ -150,11 +145,7 @@
   ignoreFile?: string;
   silent?: boolean;
 }): Promise<{
-<<<<<<< HEAD
   files: ProcessedFile[];
-=======
-  content: string;
->>>>>>> 1155806b
   stats: {
     totalFiles: number;
     includedCount: number;
@@ -162,10 +153,6 @@
     customIgnoredCount: number;
     binaryAndSvgFileCount: number;
     includedFiles: string[];
-<<<<<<< HEAD
-=======
-    estimatedTokens: number;
->>>>>>> 1155806b
     fileSizeInBytes: number;
   };
 }> {
@@ -269,20 +256,13 @@
       );
     }
 
-<<<<<<< HEAD
-=======
-    let output = "";
->>>>>>> 1155806b
     let includedCount = 0;
     let defaultIgnoredCount = 0;
     let customIgnoredCount = 0;
     let binaryAndSvgFileCount = 0;
     let includedFiles: string[] = [];
     let fileSizes: Record<string, number> = {};
-<<<<<<< HEAD
     let processedFiles: ProcessedFile[] = [];
-=======
->>>>>>> 1155806b
 
     // Sort the files in natural path order
     allFileEntries.sort((a, b) => naturalSort(a.relativePath, b.relativePath));
@@ -315,11 +295,8 @@
         const stats = await fs.stat(fullPath);
         fileSizes[displayPath] = stats.size;
 
-<<<<<<< HEAD
         let fileContent = "";
 
-=======
->>>>>>> 1155806b
         if ((await isTextFile(fullPath)) && !shouldTreatAsBinary(fullPath)) {
           let content = await fs.readFile(fullPath, "utf-8");
           const extension = path.extname(relativePath);
@@ -333,42 +310,26 @@
             content = removeWhitespace(content);
           }
 
-<<<<<<< HEAD
           fileContent = `# ${displayPath}\n\n`;
           fileContent += `\`\`\`${extension.slice(1) || ""}\n`;
           fileContent += content;
           fileContent += "\n\`\`\`\n\n";
-=======
-          output += `# ${displayPath}\n\n`;
-          output += `\`\`\`${extension.slice(1) || ""}\n`;
-          output += content;
-          output += "\n\`\`\`\n\n";
->>>>>>> 1155806b
 
           includedCount++;
           includedFiles.push(displayPath);
         } else {
           const fileType = getFileType(fullPath);
-<<<<<<< HEAD
           fileContent = `# ${displayPath}\n\n`;
           if (fileType === "SVG Image") {
             fileContent += `This is a file of the type: ${fileType}\n\n`;
           } else {
             fileContent += `This is a binary file of the type: ${fileType}\n\n`;
-=======
-          output += `# ${displayPath}\n\n`;
-          if (fileType === "SVG Image") {
-            output += `This is a file of the type: ${fileType}\n\n`;
-          } else {
-            output += `This is a binary file of the type: ${fileType}\n\n`;
->>>>>>> 1155806b
           }
 
           binaryAndSvgFileCount++;
           includedCount++;
           includedFiles.push(displayPath);
         }
-<<<<<<< HEAD
 
         processedFiles.push({
           fileName: displayPath,
@@ -431,11 +392,6 @@
     // Concatenate all files into a single output string
     const output = files.map(file => file.content).join("");
 
-=======
-      }
-    }
-
->>>>>>> 1155806b
     const fileSizeInBytes = Buffer.byteLength(output);
     let estimatedTokens = 0;
 
@@ -452,26 +408,13 @@
     return {
       content: output,
       stats: {
-<<<<<<< HEAD
         ...stats,
-=======
-        totalFiles: allFileEntries.length,
-        includedCount,
-        defaultIgnoredCount,
-        customIgnoredCount,
-        binaryAndSvgFileCount,
-        includedFiles,
->>>>>>> 1155806b
         estimatedTokens,
         fileSizeInBytes,
       },
     };
   } catch (error) {
-<<<<<<< HEAD
     if (!options.silent) {
-=======
-    if (!silent) {
->>>>>>> 1155806b
       console.error(formatLog("Error generating digest content:", "❌"), error);
     }
     throw error;
@@ -900,14 +843,8 @@
     process.exit(1);
   }
 }
-<<<<<<< HEAD
-
-
-// Main library function for generating digest and optionally writing to file
-=======
 
 // Main library function
->>>>>>> 1155806b
 export async function generateDigest(
   options: {
     inputDir?: string;
@@ -952,7 +889,6 @@
     ignoreFile,
     silent,
   });
-<<<<<<< HEAD
 
   // If outputFile is null, return the content as string
   if (resolvedOutputFile === null) {
@@ -1008,16 +944,6 @@
   });
 
   return { files };
-=======
-
-  // If outputFile is null, return the content as string
-  if (resolvedOutputFile === null) {
-    return content;
-  }
-
-  // Otherwise write to file
-  await writeDigestToFile(content, resolvedOutputFile, stats, showOutputFiles);
->>>>>>> 1155806b
 }
 
 // CLI functionality
@@ -1083,13 +1009,8 @@
 // Default export for library usage
 export default {
   generateDigest,
-<<<<<<< HEAD
   generateDigestFiles,
   generateDigestContent,
   writeDigestToFile,
   processFiles,
-=======
-  generateDigestContent,
-  writeDigestToFile,
->>>>>>> 1155806b
 };