import { exec } from "child_process";
import { promisify } from "util";
import path from "path";
import fs from "fs/promises";
import os from "os";

// Import the library functions for direct testing
import aiDigest, {
  generateDigest,
  generateDigestContent,
  writeDigestToFile,
} from "./index";

const execAsync = promisify(exec);

const runCLI = async (args: string = "") => {
  const cliPath = path.resolve(__dirname, "index.ts");
  return execAsync(`ts-node ${cliPath} ${args}`);
};

// New helper to run CLI with specific environment variables
const runCLIWithEnv = async (args: string = "", env: Record<string, string> = {}) => {
  const cliPath = path.resolve(__dirname, "index.ts");
  const envVars = Object.entries(env)
    .map(([key, value]) => `${key}="${value}"`)
    .join(" ");
  return execAsync(`${envVars} ts-node ${cliPath} ${args}`);
};

describe("AI Digest CLI", () => {
  afterAll(async () => {
    // Remove the created .md files after all tests complete
    await fs
      .unlink(path.resolve(__dirname, "..", "codebase.md"))
      .catch(() => {});
    await fs
      .unlink(path.resolve(__dirname, "..", "custom_output.md"))
      .catch(() => {});
  });

  it("should generate codebase.md by default", async () => {
    const { stdout } = await runCLI();
    expect(stdout).toMatch(/Files aggregated successfully into .*codebase\.md/);
  }, 10000);

  it("should respect custom output file", async () => {
    const { stdout } = await runCLI("-o custom_output.md");
    expect(stdout).toMatch(
      /Files aggregated successfully into .*custom_output\.md/
    );
  }, 10000);

  it("should ignore files based on .aidigestignore", async () => {
    const { stdout } = await runCLI();
    expect(stdout).toContain("Files ignored by .aidigestignore:");
  }, 10000);

  it("should remove whitespace when flag is set", async () => {
    const { stdout } = await runCLI("--whitespace-removal");
    expect(stdout).toContain("Whitespace removal enabled");
  }, 10000);

  it("should not remove whitespace for whitespace-dependent files", async () => {
    const { stdout } = await runCLI("--whitespace-removal");
    expect(stdout).toContain(
      "Whitespace removal enabled (except for whitespace-dependent languages)"
    );
  }, 10000);

  it("should disable default ignores when flag is set", async () => {
    const { stdout } = await runCLI("--no-default-ignores");
    expect(stdout).toContain("Default ignore patterns disabled");
  }, 10000);

  it("should include binary files with a note", async () => {
    const { stdout } = await runCLI();
    expect(stdout).toMatch(/Binary and SVG files included: \d+/);
  }, 10000);

  it("should show output files when flag is set", async () => {
    const { stdout } = await runCLI("--show-output-files");
    expect(stdout).toContain("Files included in the output:");
  }, 10000);

  it("should include SVG file with correct type in codebase.md", async () => {
    await runCLI();
    const codebasePath = path.resolve(__dirname, "..", "codebase.md");
    const content = await fs.readFile(codebasePath, "utf-8");

    expect(content).toContain("# test/smiley.svg");
    expect(content).toContain("This is a file of the type: SVG Image");
  }, 10000);

  it("should respect the --input flag", async () => {
    // Create a temporary directory
    const tempDir = await fs.mkdtemp(path.join(os.tmpdir(), "ai-digest-test-"));

    try {
      // Create some test files in the temporary directory
      await fs.writeFile(path.join(tempDir, "test1.txt"), "Test content 1");
      await fs.writeFile(
        path.join(tempDir, "test2.js"),
        'console.log("Test content 2");'
      );

      // Create a subdirectory with a file
      const subDir = path.join(tempDir, "subdir");
      await fs.mkdir(subDir);
      await fs.writeFile(
        path.join(subDir, "test3.py"),
        'print("Test content 3")'
      );

      // Run the CLI with the --input flag
      const { stdout } = await runCLI(`--input ${tempDir} --show-output-files`);

      // Check if the output contains only the files we created
      expect(stdout).toContain("test1.txt");
      expect(stdout).toContain("test2.js");
      expect(stdout).toContain("subdir/test3.py");

      // Check if the output doesn't contain files from the project directory
      expect(stdout).not.toContain("package.json");
      expect(stdout).not.toContain("tsconfig.json");

      // Read the generated codebase.md file
      const codebasePath = path.resolve(process.cwd(), "codebase.md");
      const content = await fs.readFile(codebasePath, "utf-8");

      // Verify the content of codebase.md
      expect(content).toContain("# test1.txt");
      expect(content).toContain("Test content 1");
      expect(content).toContain("# test2.js");
      expect(content).toContain('console.log("Test content 2");');
      expect(content).toContain("# subdir/test3.py");
      expect(content).toContain('print("Test content 3")');
    } finally {
      // Clean up: remove the temporary directory and its contents
      await fs.rm(tempDir, { recursive: true, force: true });
    }
  }, 15000); // Increased timeout to 15 seconds due to file operations

  it("should respect custom ignore file", async () => {
    // Create a temporary directory
    const tempDir = await fs.mkdtemp(
      path.join(os.tmpdir(), "ai-digest-custom-ignore-test-")
    );

    try {
      // Create some test files in the temporary directory
      await fs.writeFile(
        path.join(tempDir, "include.txt"),
        "This file should be included"
      );
      await fs.writeFile(
        path.join(tempDir, "exclude.js"),
        "This file should be excluded"
      );

      // Create a custom ignore file
      await fs.writeFile(path.join(tempDir, "custom.ignore"), "*.js");

      // Run the CLI with the custom ignore file
      const { stdout } = await runCLI(
        `--input ${tempDir} --ignore-file custom.ignore --show-output-files`
      );

      // Check if the output contains only the files we want to include
      expect(stdout).toContain("include.txt");
      expect(stdout).not.toContain("exclude.js");

      // Check if the custom ignore patterns are mentioned
      expect(stdout).toContain("Ignore patterns from custom.ignore:");
      expect(stdout).toContain("  - *.js");

      // Read the generated codebase.md file
      const codebasePath = path.resolve(process.cwd(), "codebase.md");
      const content = await fs.readFile(codebasePath, "utf-8");

      // Verify the content of codebase.md
      expect(content).toContain("# include.txt");
      expect(content).toContain("This file should be included");
      expect(content).not.toContain("# exclude.js");
      expect(content).not.toContain("This file should be excluded");
    } finally {
      // Clean up: remove the temporary directory and its contents
      await fs.rm(tempDir, { recursive: true, force: true });
    }
  }, 15000);

  it("should sort files in natural path order", async () => {
    // Create a temporary directory
    const tempDir = await fs.mkdtemp(
      path.join(os.tmpdir(), "ai-digest-sort-test-")
    );

    try {
      // Create test files and directories
      await fs.mkdir(path.join(tempDir, "01-first"));
      await fs.mkdir(path.join(tempDir, "02-second"));
      await fs.mkdir(path.join(tempDir, "10-tenth"));

      await fs.writeFile(
        path.join(tempDir, "01-first", "01-file.txt"),
        "First file"
      );
      await fs.writeFile(
        path.join(tempDir, "01-first", "02-file.txt"),
        "Second file"
      );
      await fs.writeFile(
        path.join(tempDir, "02-second", "01-file.txt"),
        "Third file"
      );
      await fs.writeFile(
        path.join(tempDir, "10-tenth", "01-file.txt"),
        "Fourth file"
      );
      await fs.writeFile(path.join(tempDir, "root-file.txt"), "Root file");

      // Run the CLI with the test directory
      await runCLI(`--input ${tempDir}`);

      // Read the generated codebase.md file
      const codebasePath = path.resolve(process.cwd(), "codebase.md");
      const content = await fs.readFile(codebasePath, "utf-8");

      // Define the expected order of file headers
      const expectedOrder = [
        "# 01-first/01-file.txt",
        "# 01-first/02-file.txt",
        "# 02-second/01-file.txt",
        "# 10-tenth/01-file.txt",
        "# root-file.txt",
      ];

      // Check if all expected headers are present and in the correct order
      let lastIndex = -1;
      for (const header of expectedOrder) {
        const currentIndex = content.indexOf(header);
        expect(currentIndex).toBeGreaterThan(lastIndex);
        lastIndex = currentIndex;
      }
    } finally {
      // Clean up: remove the temporary directory and its contents
      await fs.rm(tempDir, { recursive: true, force: true });
    }
  }, 15000);
<<<<<<< HEAD
});

// New tests for library functionality
describe("AI Digest Library API", () => {
  let tempDir: string;

  beforeEach(async () => {
    // Create a temporary directory for each test
    tempDir = await fs.mkdtemp(path.join(os.tmpdir(), "ai-digest-lib-test-"));

    // Create some test files
    await fs.writeFile(path.join(tempDir, "file1.txt"), "Test content 1");
    await fs.writeFile(
      path.join(tempDir, "file2.js"),
      'console.log("Test content 2");'
    );

    // Create a subdirectory with a file
    const subDir = path.join(tempDir, "subdir");
    await fs.mkdir(subDir);
    await fs.writeFile(
      path.join(subDir, "file3.py"),
      'print("Test content 3")'
    );
  });

  afterEach(async () => {
    // Clean up temporary directory after each test
    await fs.rm(tempDir, { recursive: true, force: true }).catch(() => {});
  });

  it("should be importable as a module", () => {
    expect(aiDigest).toBeDefined();
    expect(generateDigest).toBeDefined();
    expect(generateDigestContent).toBeDefined();
    expect(writeDigestToFile).toBeDefined();
  });

  it("should generate digest content as a string when outputFile is null", async () => {
    const content = await generateDigest({
      inputDir: tempDir,
      outputFile: null,
      silent: true,
    });

    expect(typeof content).toBe("string");

    // Check that all test files are included in the content
    expect(content).toContain("# file1.txt");
    expect(content).toContain("Test content 1");
    expect(content).toContain("# file2.js");
    expect(content).toContain('console.log("Test content 2");');
    expect(content).toContain("# subdir/file3.py");
    expect(content).toContain('print("Test content 3")');
  });

  it("should write to specified output file when outputFile is provided", async () => {
    const outputPath = path.join(tempDir, "output-digest.md");

    await generateDigest({
      inputDir: tempDir,
      outputFile: outputPath,
      silent: true,
    });

    // Verify the file was created
    const fileExists = await fs
      .access(outputPath)
      .then(() => true)
      .catch(() => false);
    expect(fileExists).toBe(true);

    // Check content
    const content = await fs.readFile(outputPath, "utf-8");
    expect(content).toContain("# file1.txt");
    expect(content).toContain("Test content 1");
  });

  it("should use lower-level generateDigestContent function directly", async () => {
    const { content, stats } = await generateDigestContent({
      inputDir: tempDir,
      silent: true,
    });

    expect(typeof content).toBe("string");
    expect(stats).toMatchObject({
      totalFiles: 3,
      includedCount: 3,
      includedFiles: expect.arrayContaining([
        "file1.txt",
        "file2.js",
        "subdir/file3.py",
      ]),
    });
  });

  it("should respect whitespace removal option", async () => {
    // Create a file with whitespace
    await fs.writeFile(
      path.join(tempDir, "whitespace.js"),
      'function test() {\n    console.log("multiple    spaces");\n\n\n}'
    );

    // With whitespace removal
    const contentWithRemoval = await generateDigest({
      inputDir: tempDir,
      outputFile: null,
      removeWhitespaceFlag: true,
      silent: true,
    });

    // Without whitespace removal
    const contentWithoutRemoval = await generateDigest({
      inputDir: tempDir,
      outputFile: null,
      removeWhitespaceFlag: false,
      silent: true,
    });

    // With whitespace removal, the string should be more compact
    expect(contentWithRemoval).toContain(
      'function test() { console.log("multiple spaces"); }'
    );
    // Without whitespace removal, the original spacing should be preserved
    expect(contentWithoutRemoval).toContain(
      'function test() {\n    console.log("multiple    spaces");\n\n\n}'
    );
  });

  it("should respect ignore patterns", async () => {
    // Create an ignore file
    await fs.writeFile(path.join(tempDir, ".aidigestignore"), "*.js");

    const content = await generateDigest({
      inputDir: tempDir,
      outputFile: null,
      silent: true,
    });

    // JS file should be ignored
    expect(content).not.toContain("# file2.js");
    // Other files should be included
    expect(content).toContain("# file1.txt");
    expect(content).toContain("# subdir/file3.py");
  });

  it("should work with default export", async () => {
    const content = await aiDigest.generateDigest({
      inputDir: tempDir,
      outputFile: null,
      silent: true,
    });

    expect(typeof content).toBe("string");
    expect(content).toContain("# file1.txt");
  });

  it("should write digest to file and capture console output", async () => {
    // Spy on console.log
    const consoleLogSpy = jest.spyOn(console, "log").mockImplementation();

    const { content, stats } = await generateDigestContent({
      inputDir: tempDir,
      silent: true,
    });

    const outputPath = path.join(tempDir, "console-test.md");
    await writeDigestToFile(content, outputPath, stats);

    // Verify console output was generated
    expect(consoleLogSpy).toHaveBeenCalledWith(
      expect.stringContaining("Files aggregated successfully")
    );

    // Clean up
    consoleLogSpy.mockRestore();
  });

  it("should not generate console output in silent mode", async () => {
    // Spy on console.log
    const consoleLogSpy = jest.spyOn(console, "log").mockImplementation();

    await generateDigestContent({
      inputDir: tempDir,
      silent: true,
    });

    // No console output should be generated in silent mode
    expect(consoleLogSpy).not.toHaveBeenCalled();

    // Clean up
    consoleLogSpy.mockRestore();
  });
=======

  it("should recognize the --watch flag", async () => {
    // This test verifies the CLI recognizes the --watch flag
    // Set NODE_ENV to test to ensure watchFiles() exits early
    const originalEnv = process.env.NODE_ENV;
    process.env.NODE_ENV = "test";

    try {
      // Run CLI with watch flag
      const { stdout } = await runCLI("--watch");

      // Verify watch mode was initialized but did not hang
      expect(stdout).toContain("Watch mode enabled");
      expect(stdout).toContain("Waiting for file changes");
    } finally {
      // Restore original environment
      process.env.NODE_ENV = originalEnv;
    }
  }, 10000);

  // Test for multiple input directories
  it("should handle multiple input directories", async () => {
    // Create two temporary directories
    const tempDir1 = await fs.mkdtemp(
      path.join(os.tmpdir(), "ai-digest-test-dir1-")
    );
    const tempDir2 = await fs.mkdtemp(
      path.join(os.tmpdir(), "ai-digest-test-dir2-")
    );

    try {
      // Create test files in first directory
      await fs.writeFile(
        path.join(tempDir1, "dir1-file1.txt"),
        "Content from dir1"
      );
      await fs.writeFile(
        path.join(tempDir1, "common.txt"),
        "Common file in dir1"
      );

      // Create test files in second directory
      await fs.writeFile(
        path.join(tempDir2, "dir2-file1.txt"),
        "Content from dir2"
      );
      await fs.writeFile(
        path.join(tempDir2, "common.txt"),
        "Common file in dir2"
      );

      // Run CLI with multiple input directories
      const { stdout } = await runCLI(
        `--input ${tempDir1} ${tempDir2} --show-output-files`
      );

      // Verify output
      expect(stdout).toContain(`Scanning directory: ${tempDir1}`);
      expect(stdout).toContain(`Scanning directory: ${tempDir2}`);

      // Verify files from both directories are included
      expect(stdout).toContain(`${path.basename(tempDir1)}/dir1-file1.txt`);
      expect(stdout).toContain(`${path.basename(tempDir2)}/dir2-file1.txt`);
      expect(stdout).toContain(`${path.basename(tempDir1)}/common.txt`);
      expect(stdout).toContain(`${path.basename(tempDir2)}/common.txt`);

      // Read the generated codebase.md file
      const codebasePath = path.resolve(process.cwd(), "codebase.md");
      const content = await fs.readFile(codebasePath, "utf-8");

      // Verify content from both directories is included
      expect(content).toContain(`# ${path.basename(tempDir1)}/dir1-file1.txt`);
      expect(content).toContain("Content from dir1");
      expect(content).toContain(`# ${path.basename(tempDir2)}/dir2-file1.txt`);
      expect(content).toContain("Content from dir2");

      // Check common files are included with directory prefixes
      expect(content).toContain(`# ${path.basename(tempDir1)}/common.txt`);
      expect(content).toContain("Common file in dir1");
      expect(content).toContain(`# ${path.basename(tempDir2)}/common.txt`);
      expect(content).toContain("Common file in dir2");
    } finally {
      // Clean up the temporary directories
      await fs.rm(tempDir1, { recursive: true, force: true });
      await fs.rm(tempDir2, { recursive: true, force: true });
    }
  }, 15000);

  // New test for working directory behavior
  it("should respect INIT_CWD when different from process.cwd()", async () => {
    // Create a temporary directory structure
    const tempRootDir = await fs.mkdtemp(path.join(os.tmpdir(), "ai-digest-wd-test-"));
    const subDir = path.join(tempRootDir, "subdir");
    await fs.mkdir(subDir);
    
    // Create test files
    await fs.writeFile(path.join(tempRootDir, "root-file.txt"), "Root file content");
    
    try {
      // Run with INIT_CWD set to subdirectory but cwd unchanged
      const env = { INIT_CWD: subDir };
      
      // Use the tempRootDir as input to have files to process
      const { stdout } = await runCLIWithEnv(`--input ${tempRootDir}`, env);
      
      // Verify the file was created in the subdirectory (INIT_CWD)
      const subDirOutputPath = path.join(subDir, "codebase.md");
      const fileExists = await fs
        .access(subDirOutputPath)
        .then(() => true)
        .catch(() => false);
      
      expect(fileExists).toBe(true);
      
      // Verify content includes the root file
      const content = await fs.readFile(subDirOutputPath, "utf-8");
      expect(content).toContain("root-file.txt");
      expect(content).toContain("Root file content");
      
      // Clean up the output file
      await fs.unlink(subDirOutputPath).catch(() => {});
      
    } finally {
      // Clean up the test directories
      await fs.rm(tempRootDir, { recursive: true, force: true });
    }
  }, 15000);
>>>>>>> 6cc1cee5
});<|MERGE_RESOLUTION|>--- conflicted
+++ resolved
@@ -246,201 +246,6 @@
       await fs.rm(tempDir, { recursive: true, force: true });
     }
   }, 15000);
-<<<<<<< HEAD
-});
-
-// New tests for library functionality
-describe("AI Digest Library API", () => {
-  let tempDir: string;
-
-  beforeEach(async () => {
-    // Create a temporary directory for each test
-    tempDir = await fs.mkdtemp(path.join(os.tmpdir(), "ai-digest-lib-test-"));
-
-    // Create some test files
-    await fs.writeFile(path.join(tempDir, "file1.txt"), "Test content 1");
-    await fs.writeFile(
-      path.join(tempDir, "file2.js"),
-      'console.log("Test content 2");'
-    );
-
-    // Create a subdirectory with a file
-    const subDir = path.join(tempDir, "subdir");
-    await fs.mkdir(subDir);
-    await fs.writeFile(
-      path.join(subDir, "file3.py"),
-      'print("Test content 3")'
-    );
-  });
-
-  afterEach(async () => {
-    // Clean up temporary directory after each test
-    await fs.rm(tempDir, { recursive: true, force: true }).catch(() => {});
-  });
-
-  it("should be importable as a module", () => {
-    expect(aiDigest).toBeDefined();
-    expect(generateDigest).toBeDefined();
-    expect(generateDigestContent).toBeDefined();
-    expect(writeDigestToFile).toBeDefined();
-  });
-
-  it("should generate digest content as a string when outputFile is null", async () => {
-    const content = await generateDigest({
-      inputDir: tempDir,
-      outputFile: null,
-      silent: true,
-    });
-
-    expect(typeof content).toBe("string");
-
-    // Check that all test files are included in the content
-    expect(content).toContain("# file1.txt");
-    expect(content).toContain("Test content 1");
-    expect(content).toContain("# file2.js");
-    expect(content).toContain('console.log("Test content 2");');
-    expect(content).toContain("# subdir/file3.py");
-    expect(content).toContain('print("Test content 3")');
-  });
-
-  it("should write to specified output file when outputFile is provided", async () => {
-    const outputPath = path.join(tempDir, "output-digest.md");
-
-    await generateDigest({
-      inputDir: tempDir,
-      outputFile: outputPath,
-      silent: true,
-    });
-
-    // Verify the file was created
-    const fileExists = await fs
-      .access(outputPath)
-      .then(() => true)
-      .catch(() => false);
-    expect(fileExists).toBe(true);
-
-    // Check content
-    const content = await fs.readFile(outputPath, "utf-8");
-    expect(content).toContain("# file1.txt");
-    expect(content).toContain("Test content 1");
-  });
-
-  it("should use lower-level generateDigestContent function directly", async () => {
-    const { content, stats } = await generateDigestContent({
-      inputDir: tempDir,
-      silent: true,
-    });
-
-    expect(typeof content).toBe("string");
-    expect(stats).toMatchObject({
-      totalFiles: 3,
-      includedCount: 3,
-      includedFiles: expect.arrayContaining([
-        "file1.txt",
-        "file2.js",
-        "subdir/file3.py",
-      ]),
-    });
-  });
-
-  it("should respect whitespace removal option", async () => {
-    // Create a file with whitespace
-    await fs.writeFile(
-      path.join(tempDir, "whitespace.js"),
-      'function test() {\n    console.log("multiple    spaces");\n\n\n}'
-    );
-
-    // With whitespace removal
-    const contentWithRemoval = await generateDigest({
-      inputDir: tempDir,
-      outputFile: null,
-      removeWhitespaceFlag: true,
-      silent: true,
-    });
-
-    // Without whitespace removal
-    const contentWithoutRemoval = await generateDigest({
-      inputDir: tempDir,
-      outputFile: null,
-      removeWhitespaceFlag: false,
-      silent: true,
-    });
-
-    // With whitespace removal, the string should be more compact
-    expect(contentWithRemoval).toContain(
-      'function test() { console.log("multiple spaces"); }'
-    );
-    // Without whitespace removal, the original spacing should be preserved
-    expect(contentWithoutRemoval).toContain(
-      'function test() {\n    console.log("multiple    spaces");\n\n\n}'
-    );
-  });
-
-  it("should respect ignore patterns", async () => {
-    // Create an ignore file
-    await fs.writeFile(path.join(tempDir, ".aidigestignore"), "*.js");
-
-    const content = await generateDigest({
-      inputDir: tempDir,
-      outputFile: null,
-      silent: true,
-    });
-
-    // JS file should be ignored
-    expect(content).not.toContain("# file2.js");
-    // Other files should be included
-    expect(content).toContain("# file1.txt");
-    expect(content).toContain("# subdir/file3.py");
-  });
-
-  it("should work with default export", async () => {
-    const content = await aiDigest.generateDigest({
-      inputDir: tempDir,
-      outputFile: null,
-      silent: true,
-    });
-
-    expect(typeof content).toBe("string");
-    expect(content).toContain("# file1.txt");
-  });
-
-  it("should write digest to file and capture console output", async () => {
-    // Spy on console.log
-    const consoleLogSpy = jest.spyOn(console, "log").mockImplementation();
-
-    const { content, stats } = await generateDigestContent({
-      inputDir: tempDir,
-      silent: true,
-    });
-
-    const outputPath = path.join(tempDir, "console-test.md");
-    await writeDigestToFile(content, outputPath, stats);
-
-    // Verify console output was generated
-    expect(consoleLogSpy).toHaveBeenCalledWith(
-      expect.stringContaining("Files aggregated successfully")
-    );
-
-    // Clean up
-    consoleLogSpy.mockRestore();
-  });
-
-  it("should not generate console output in silent mode", async () => {
-    // Spy on console.log
-    const consoleLogSpy = jest.spyOn(console, "log").mockImplementation();
-
-    await generateDigestContent({
-      inputDir: tempDir,
-      silent: true,
-    });
-
-    // No console output should be generated in silent mode
-    expect(consoleLogSpy).not.toHaveBeenCalled();
-
-    // Clean up
-    consoleLogSpy.mockRestore();
-  });
-=======
 
   it("should recognize the --watch flag", async () => {
     // This test verifies the CLI recognizes the --watch flag
@@ -544,7 +349,7 @@
       const env = { INIT_CWD: subDir };
       
       // Use the tempRootDir as input to have files to process
-      const { stdout } = await runCLIWithEnv(`--input ${tempRootDir}`, env);
+      await runCLIWithEnv(`--input ${tempRootDir}`, env);
       
       // Verify the file was created in the subdirectory (INIT_CWD)
       const subDirOutputPath = path.join(subDir, "codebase.md");
@@ -568,5 +373,197 @@
       await fs.rm(tempRootDir, { recursive: true, force: true });
     }
   }, 15000);
->>>>>>> 6cc1cee5
+});
+
+// New tests for library functionality
+describe("AI Digest Library API", () => {
+  let tempDir: string;
+
+  beforeEach(async () => {
+    // Create a temporary directory for each test
+    tempDir = await fs.mkdtemp(path.join(os.tmpdir(), "ai-digest-lib-test-"));
+
+    // Create some test files
+    await fs.writeFile(path.join(tempDir, "file1.txt"), "Test content 1");
+    await fs.writeFile(
+      path.join(tempDir, "file2.js"),
+      'console.log("Test content 2");'
+    );
+
+    // Create a subdirectory with a file
+    const subDir = path.join(tempDir, "subdir");
+    await fs.mkdir(subDir);
+    await fs.writeFile(
+      path.join(subDir, "file3.py"),
+      'print("Test content 3")'
+    );
+  });
+
+  afterEach(async () => {
+    // Clean up temporary directory after each test
+    await fs.rm(tempDir, { recursive: true, force: true }).catch(() => {});
+  });
+
+  it("should be importable as a module", () => {
+    expect(aiDigest).toBeDefined();
+    expect(generateDigest).toBeDefined();
+    expect(generateDigestContent).toBeDefined();
+    expect(writeDigestToFile).toBeDefined();
+  });
+
+  it("should generate digest content as a string when outputFile is null", async () => {
+    const content = await generateDigest({
+      inputDir: tempDir,
+      outputFile: null,
+      silent: true,
+    });
+
+    expect(typeof content).toBe("string");
+
+    // Check that all test files are included in the content
+    expect(content).toContain("# file1.txt");
+    expect(content).toContain("Test content 1");
+    expect(content).toContain("# file2.js");
+    expect(content).toContain('console.log("Test content 2");');
+    expect(content).toContain("# subdir/file3.py");
+    expect(content).toContain('print("Test content 3")');
+  });
+
+  it("should write to specified output file when outputFile is provided", async () => {
+    const outputPath = path.join(tempDir, "output-digest.md");
+
+    await generateDigest({
+      inputDir: tempDir,
+      outputFile: outputPath,
+      silent: true,
+    });
+
+    // Verify the file was created
+    const fileExists = await fs
+      .access(outputPath)
+      .then(() => true)
+      .catch(() => false);
+    expect(fileExists).toBe(true);
+
+    // Check content
+    const content = await fs.readFile(outputPath, "utf-8");
+    expect(content).toContain("# file1.txt");
+    expect(content).toContain("Test content 1");
+  });
+
+  it("should use lower-level generateDigestContent function directly", async () => {
+    const { content, stats } = await generateDigestContent({
+      inputDir: tempDir,
+      silent: true,
+    });
+
+    expect(typeof content).toBe("string");
+    expect(stats).toMatchObject({
+      totalFiles: 3,
+      includedCount: 3,
+      includedFiles: expect.arrayContaining([
+        "file1.txt",
+        "file2.js",
+        "subdir/file3.py",
+      ]),
+    });
+  });
+
+  it("should respect whitespace removal option", async () => {
+    // Create a file with whitespace
+    await fs.writeFile(
+      path.join(tempDir, "whitespace.js"),
+      'function test() {\n    console.log("multiple    spaces");\n\n\n}'
+    );
+
+    // With whitespace removal
+    const contentWithRemoval = await generateDigest({
+      inputDir: tempDir,
+      outputFile: null,
+      removeWhitespaceFlag: true,
+      silent: true,
+    });
+
+    // Without whitespace removal
+    const contentWithoutRemoval = await generateDigest({
+      inputDir: tempDir,
+      outputFile: null,
+      removeWhitespaceFlag: false,
+      silent: true,
+    });
+
+    // With whitespace removal, the string should be more compact
+    expect(contentWithRemoval).toContain(
+      'function test() { console.log("multiple spaces"); }'
+    );
+    // Without whitespace removal, the original spacing should be preserved
+    expect(contentWithoutRemoval).toContain(
+      'function test() {\n    console.log("multiple    spaces");\n\n\n}'
+    );
+  });
+
+  it("should respect ignore patterns", async () => {
+    // Create an ignore file
+    await fs.writeFile(path.join(tempDir, ".aidigestignore"), "*.js");
+
+    const content = await generateDigest({
+      inputDir: tempDir,
+      outputFile: null,
+      silent: true,
+    });
+
+    // JS file should be ignored
+    expect(content).not.toContain("# file2.js");
+    // Other files should be included
+    expect(content).toContain("# file1.txt");
+    expect(content).toContain("# subdir/file3.py");
+  });
+
+  it("should work with default export", async () => {
+    const content = await aiDigest.generateDigest({
+      inputDir: tempDir,
+      outputFile: null,
+      silent: true,
+    });
+
+    expect(typeof content).toBe("string");
+    expect(content).toContain("# file1.txt");
+  });
+
+  it("should write digest to file and capture console output", async () => {
+    // Spy on console.log
+    const consoleLogSpy = jest.spyOn(console, "log").mockImplementation();
+
+    const { content, stats } = await generateDigestContent({
+      inputDir: tempDir,
+      silent: true,
+    });
+
+    const outputPath = path.join(tempDir, "console-test.md");
+    await writeDigestToFile(content, outputPath, stats);
+
+    // Verify console output was generated
+    expect(consoleLogSpy).toHaveBeenCalledWith(
+      expect.stringContaining("Files aggregated successfully")
+    );
+
+    // Clean up
+    consoleLogSpy.mockRestore();
+  });
+
+  it("should not generate console output in silent mode", async () => {
+    // Spy on console.log
+    const consoleLogSpy = jest.spyOn(console, "log").mockImplementation();
+
+    await generateDigestContent({
+      inputDir: tempDir,
+      silent: true,
+    });
+
+    // No console output should be generated in silent mode
+    expect(consoleLogSpy).not.toHaveBeenCalled();
+
+    // Clean up
+    consoleLogSpy.mockRestore();
+  });
 });