--- conflicted
+++ resolved
@@ -290,11 +290,7 @@
           // Create default text
           const defaultText = `# ${displayPath}
 
-<<<<<<< HEAD
-This is a file of type: ${extension.toUpperCase()}. The file exists but has been excluded from the codebase digest.
-=======
 This is a minified file of type: ${extension ? "." + extension.toLowerCase() : "unknown"}. The file exists but has been excluded from the codebase digest.
->>>>>>> 86865376
 `;
 
           // Use callback if provided, otherwise use default
